--- conflicted
+++ resolved
@@ -80,11 +80,42 @@
 
 // NewID generates a random WAMP ID.
 func NewID() ID {
-<<<<<<< HEAD
 	return ID(rand.Int63n(maxID))
-=======
-	return ID(rand.Int63n(maxId))
->>>>>>> bc6891ed
+}
+
+func newErrCol() errCol {
+	return make(errCol, 0)
+}
+
+type errCol []error
+
+func (e *errCol) IfErrAppend(err error) bool {
+	if err != nil {
+		*e = append(*e, err)
+		return true
+	}
+	return false
+}
+
+func (e errCol) Error() string {
+	if len(e) == 0 {
+		return ""
+	}
+	var buf bytes.Buffer
+	if len(e) == 1 {
+		buf.WriteString("1 error: ")
+	} else {
+		fmt.Fprintf(&buf, "%d errors: ", len(e))
+	}
+
+	for i, err := range e {
+		if i != 0 {
+			buf.WriteString("; ")
+		}
+		buf.WriteString(err.Error())
+	}
+
+	return buf.String()
 }
 
 func newErrCol() errCol {
